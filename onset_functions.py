--- conflicted
+++ resolved
@@ -1003,20 +1003,12 @@
         if isinstance(channels, int):
             channels = [channels]
 
-<<<<<<< HEAD
-        if background_range is not None:
-            # Check if background is separated from plot range by over a day, issue a warning if so, but don't 
-            if (background_range[0] < xlim[0] - datetime.timedelta(days=1) and background_range[0] < xlim[1] - datetime.timedelta(days=1) ) or \
-                (background_range[1] > xlim[0] + datetime.timedelta(days=1) and background_range[1] > xlim[1] + datetime.timedelta(days=1) ):
-                background_warning = "NOTICE that your background_range is separated from plot_range by over a day.\nIf this was intentional you may ignore this warning."
-                warnings.warn(message=background_warning)
-=======
         # # Check if background is separated from plot range by over a day, issue a warning if so, but don't 
         # if (background_range[0] < xlim[0] - datetime.timedelta(days=1) and background_range[0] < xlim[1] - datetime.timedelta(days=1) ) or \
         #     (background_range[1] > xlim[0] + datetime.timedelta(days=1) and background_range[1] > xlim[1] + datetime.timedelta(days=1) ):
         #     background_warning = "NOTICE that your background_range is separated from plot_range by over a day.\nIf this was intentional you may ignore this warning."
         #     warnings.warn(message=background_warning)
->>>>>>> 5f48d5c2
+
 
         if (self.spacecraft[:2].lower() == 'st' and self.sensor == 'sept') \
                 or (self.spacecraft.lower() == 'psp' and self.sensor.startswith('isois')) \
